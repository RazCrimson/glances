--- conflicted
+++ resolved
@@ -10,10 +10,6 @@
 
 """Glances unitary tests suite."""
 
-#
-# ./venv/bin/python unitest.py
-#
-
 import time
 import unittest
 import sys
@@ -26,7 +22,7 @@
 from glances.main import GlancesMain
 from glances.stats import GlancesStats
 from glances import __version__
-from glances.globals import WINDOWS, LINUX, subsample
+from glances.globals import WINDOWS, LINUX, subsample, string_value_to_float
 from glances.outputs.glances_bars import Bar
 from glances.thresholds import GlancesThresholdOk
 from glances.thresholds import GlancesThresholdCareful
@@ -35,10 +31,6 @@
 from glances.thresholds import GlancesThresholds
 from glances.plugins.plugin.model import GlancesPluginModel
 from glances.programs import processes_to_programs
-<<<<<<< HEAD
-=======
-from glances.compat import subsample, range, string_value_to_float
->>>>>>> 156d8b61
 from glances.secure import secure_popen
 
 from tracemalloc import Snapshot
