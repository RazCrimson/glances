--- conflicted
+++ resolved
@@ -1,8 +1,3 @@
 psutil>=5.3.0
 defusedxml
-<<<<<<< HEAD
-packaging
-=======
-packaging
-future; python_version < "3.0"
->>>>>>> 5c607260
+packaging