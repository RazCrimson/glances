# -*- coding: utf-8 -*-
#
# This file is part of Glances.
#
# Copyright (C) 2015 Nicolargo <nicolas@nicolargo.com>
#
# Glances is free software; you can redistribute it and/or modify
# it under the terms of the GNU Lesser General Public License as published by
# the Free Software Foundation, either version 3 of the License, or
# (at your option) any later version.
#
# Glances is distributed in the hope that it will be useful,
# but WITHOUT ANY WARRANTY; without even the implied warranty of
# MERCHANTABILITY or FITNESS FOR A PARTICULAR PURPOSE. See the
# GNU Lesser General Public License for more details.
#
# You should have received a copy of the GNU Lesser General Public License
# along with this program. If not, see <http://www.gnu.org/licenses/>.

"""
I am your father...

...for all Glances plugins.
"""

# Import system libs
import json
from datetime import datetime
from operator import itemgetter

# Import Glances lib
from glances.core.glances_globals import is_py3
from glances.core.glances_logging import logger
from glances.core.glances_logs import glances_logs
from glances.core.glances_actions import GlancesActions


class GlancesPlugin(object):

    """Main class for Glances' plugin."""

    def __init__(self, args=None, items_history_list=None):
        """Init the plugin of plugins class."""
        # Plugin name (= module name without glances_)
        self.plugin_name = self.__class__.__module__[len('glances_'):]
        # logger.debug("Init plugin %s" % self.plugin_name)

        # Init the args
        self.args = args

        # Init the default alignement (for curses)
        self.set_align('left')

        # Init the input method
        self.input_method = 'local'
        self.short_system_name = None

        # Init the stats list
        self.stats = None

        # Init the history list
        self.items_history_list = items_history_list
        self.stats_history = self.init_stats_history()

        # Init the limits dictionnary
        self.limits = dict()

        # Init the actions
        self.actions = GlancesActions()

<<<<<<< HEAD
=======
        # Init the views
        self.views = dict()

>>>>>>> b025cddf
    def __repr__(self):
        """Return the raw stats."""
        return self.stats

    def __str__(self):
        """Return the human-readable stats."""
        return str(self.stats)

    def get_key(self):
        """Return the key of the list"""
        return None

    def add_item_history(self, key, value):
        """Add an new item (key, value) to the current history"""
        try:
            self.stats_history[key].append(value)
        except KeyError:
            self.stats_history[key] = [value]

    def init_stats_history(self):
        """Init the stats history (dict of list)"""
        ret = None
        if self.args is not None and self.args.enable_history and self.get_items_history_list() is not None:
            init_list = [i['name'] for i in self.get_items_history_list()]
            logger.debug("Stats history activated for plugin {0} (items: {0})".format(
                self.plugin_name, init_list))
            ret = {}
        return ret

    def reset_stats_history(self):
        """Reset the stats history (dict of list)"""
        if self.args is not None and self.args.enable_history and self.get_items_history_list() is not None:
            reset_list = [i['name'] for i in self.get_items_history_list()]
            logger.debug("Reset history for plugin {0} (items: {0})".format(
                self.plugin_name, reset_list))
            self.stats_history = {}
        return self.stats_history

    def update_stats_history(self, item_name=''):
        """Update stats history"""
        if self.stats != [] and self.args is not None and self.args.enable_history and self.get_items_history_list() is not None:
            self.add_item_history('date', datetime.now())
            for i in self.get_items_history_list():
                if type(self.stats) is list:
                    # Stats is a list of data
                    # Iter throught it (for exemple, iter throught network
                    # interface)
                    for l in self.stats:
                        self.add_item_history(
                            l[item_name] + '_' + i['name'], l[i['name']])
                else:
                    # Stats is not a list
                    # Add the item to the history directly
                    self.add_item_history(i['name'], self.stats[i['name']])
        return self.stats_history

    def get_stats_history(self):
        """Return the stats history"""
        return self.stats_history

    def get_items_history_list(self):
        """Return the items history list"""
        return self.items_history_list

    def set_input(self, input_method, short_system_name=None):
        """Set the input method.

        * local: system local grab (psutil or direct access)
        * snmp: Client server mode via SNMP
        * glances: Client server mode via Glances API

        For SNMP, short_system_name is detected short OS name
        """
        self.input_method = input_method
        self.short_system_name = short_system_name
        return self.input_method

    def get_input(self):
        """Get the input method."""
        return self.input_method

    def get_short_system_name(self):
        """Get the short detected OS name"""
        return self.short_system_name

    def set_stats(self, input_stats):
        """Set the stats to input_stats."""
        self.stats = input_stats
        return self.stats

    def set_stats_snmp(self, bulk=False, snmp_oid={}):
        """Update stats using SNMP.

        If bulk=True, use a bulk request instead of a get request.
        """
        from glances.core.glances_snmp import GlancesSNMPClient

        # Init the SNMP request
        clientsnmp = GlancesSNMPClient(host=self.args.client,
                                       port=self.args.snmp_port,
                                       version=self.args.snmp_version,
                                       community=self.args.snmp_community)

        # Process the SNMP request
        ret = {}
        if bulk:
            # Bulk request
            snmpresult = clientsnmp.getbulk_by_oid(0, 10, *snmp_oid.values())

            if len(snmp_oid) == 1:
                # Bulk command for only one OID
                # Note: key is the item indexed but the OID result
                for item in snmpresult:
                    if item.keys()[0].startswith(snmp_oid.values()[0]):
                        ret[snmp_oid.keys()[0] + item.keys()
                            [0].split(snmp_oid.values()[0])[1]] = item.values()[0]
            else:
                # Build the internal dict with the SNMP result
                # Note: key is the first item in the snmp_oid
                index = 1
                for item in snmpresult:
                    item_stats = {}
                    item_key = None
                    for key in list(snmp_oid.keys()):
                        oid = snmp_oid[key] + '.' + str(index)
                        if oid in item:
                            if item_key is None:
                                item_key = item[oid]
                            else:
                                item_stats[key] = item[oid]
                    if item_stats != {}:
                        ret[item_key] = item_stats
                    index += 1
        else:
            # Simple get request
            snmpresult = clientsnmp.get_by_oid(*snmp_oid.values())

            # Build the internal dict with the SNMP result
            for key in list(snmp_oid.keys()):
                ret[key] = snmpresult[snmp_oid[key]]

        return ret

    def get_raw(self):
        """Return the stats object."""
        return self.stats

    def get_stats(self):
        """Return the stats object in JSON format"""
        return json.dumps(self.stats)

    def get_stats_item(self, item):
        """
        Return the stats object for a specific item (in JSON format)
        Stats should be a list of dict (processlist, network...)
        """
        if type(self.stats) is not list:
            if type(self.stats) is dict:
                try:
                    return json.dumps({item: self.stats[item]})
                except KeyError as e:
                    logger.error("Cannot get item {0} ({1})".format(item, e))
            else:
                return None
        else:
            try:
                # Source:
                # http://stackoverflow.com/questions/4573875/python-get-index-of-dictionary-item-in-list
                return json.dumps({item: map(itemgetter(item), self.stats)})
            except (KeyError, ValueError) as e:
                logger.error("Cannot get item {0} ({1})".format(item, e))
                return None

    def get_stats_value(self, item, value):
        """
        Return the stats object for a specific item=value (in JSON format)
        Stats should be a list of dict (processlist, network...)
        """
        if type(self.stats) is not list:
            return None
        else:
            if value.isdigit():
                value = int(value)
            try:
                return json.dumps({value: [i for i in self.stats if i[item] == value]})
            except (KeyError, ValueError) as e:
                logger.error(
                    "Cannot get item({0})=value({1}) ({2})".format(item, value, e))
                return None

    def update_views(self):
        """Default builder fo the stats views
        The V of MVC
        A dict of dict with the needed information to display the stats.
        Example for the stat xxx:
        'xxx': {'decoration': 'DEFAULT',
                'optional': False,
                'additional': False,
                'splittable': False}
        """
        ret = {}

        if type(self.get_raw()) is list and self.get_raw() is not None and self.get_key() is not None:
            # Stats are stored in a list of dict (ex: NETWORK, FS...)
            for i in self.get_raw():
                ret[i[self.get_key()]] = {}
                for key in i.keys():
                    value = {'decoration': 'DEFAULT',
                             'optional': False,
                             'additional': False,
                             'splittable': False}
                    ret[i[self.get_key()]][key] = value
        elif type(self.get_raw()) is dict and self.get_raw() is not None:
            # Stats are stored in a dict (ex: CPU, LOAD...)
            for key in self.get_raw().keys():
                value = {'decoration': 'DEFAULT',
                         'optional': False,
                         'additional': False,
                         'splittable': False}
                ret[key] = value

        self.views = ret

        return self.views

    def set_views(self, input_views):
        """Set the views to input_views."""
        self.views = input_views
        return self.views

    def get_views(self, item=None, key=None, option=None):
        """Return the views object.
        If key is None, return all the view for the current plugin
        else if option is None return the view for the specific key (all option)
        else return the view fo the specific key/option

        Specify item if the stats are stored in a dict of dict (ex: NETWORK, FS...)"""

        if item is None:
            item_views = self.views
        else:
            item_views = self.views[item]

        if key is None:
            return item_views
        else:
            if option is None:
                return item_views[key]
            else:
                return item_views[key][option]

    def load_limits(self, config):
        """Load the limits from the configuration file."""
        if (hasattr(config, 'has_section') and
                config.has_section(self.plugin_name)):
            for s, v in config.items(self.plugin_name):
                # Read limits
                try:
                    self.limits[
                        self.plugin_name + '_' + s] = config.get_option(self.plugin_name, s)
                except ValueError:
                    self.limits[
                        self.plugin_name + '_' + s] = config.get_raw_option(self.plugin_name, s).split(",")
                logger.debug("Load limit: {0} = {1}".format(self.plugin_name + '_' + s,
                                                            self.limits[self.plugin_name + '_' + s]))

    def set_limits(self, input_limits):
        """Set the limits to input_limits."""
        self.limits = input_limits
        return self.limits

    def get_limits(self):
        """Return the limits object."""
        return self.limits

    def get_alert(self, current=0, min=0, max=100, header="", log=False):
        """Return the alert status relative to a current value.

        Use this function for minor stats.

        If current < CAREFUL of max then alert = OK
        If current > CAREFUL of max then alert = CAREFUL
        If current > WARNING of max then alert = WARNING
        If current > CRITICAL of max then alert = CRITICAL

        If defined 'header' is added between the plugin name and the status.
        Only useful for stats with several alert status.

        If log=True than add log if necessary
        elif log=False than do not log
        elig log=None than apply the config given in the conf file
        """
        # Compute the %
        try:
            value = (current * 100) / max
        except ZeroDivisionError:
            return 'DEFAULT'
        except TypeError:
            return 'DEFAULT'

        # Build the stat_name = plugin_name + header
        if header == "":
            stat_name = self.plugin_name
        else:
            stat_name = self.plugin_name + '_' + header

        # Manage limits
        ret = 'OK'
        try:
            if value > self.__get_limit('critical', stat_name=stat_name):
                ret = 'CRITICAL'
            elif value > self.__get_limit('warning', stat_name=stat_name):
                ret = 'WARNING'
            elif value > self.__get_limit('careful', stat_name=stat_name):
                ret = 'CAREFUL'
            elif current < min:
                ret = 'CAREFUL'
        except KeyError:
            return 'DEFAULT'

        # Manage log
        log_str = ""
        if self.__get_limit_log(stat_name=stat_name, default_action=log):
            # Add _LOG to the return string
            # So stats will be highlited with a specific color
            log_str = "_LOG"
            # Add the log to the list
            glances_logs.add(ret, stat_name.upper(), value, [])

        # Manage action
        # Here is a command line for the current trigger ?
        try:
            command = self.__get_limit_action(ret.lower(), stat_name=stat_name)
        except KeyError:
            # Reset the trigger
            self.actions.set(stat_name, ret.lower())
        else:
            # A command line is available for the current alert, run it
            # Build the {{mustache}} dictionnary
            if type(self.stats) is list:
                # If the stats are stored in a list of dict (fs plugin for exemple)
                # Return the dict for the current header
                try:
<<<<<<< HEAD
                    mustache_dict = (item for item in self.stats if item[self.get_key()] == header).next()
=======
                    mustache_dict = (
                        item for item in self.stats if item[self.get_key()] == header).next()
>>>>>>> b025cddf
                except StopIteration:
                    mustache_dict = {}
            else:
                # Use the stats dict
                mustache_dict = self.stats
<<<<<<< HEAD
            self.actions.run(stat_name, ret.lower(), command, mustache_dict=mustache_dict)
=======
            self.actions.run(
                stat_name, ret.lower(), command, mustache_dict=mustache_dict)
>>>>>>> b025cddf

        # Default is ok
        return ret + log_str

    def get_alert_log(self, current=0, min=0, max=100, header=""):
        """Get the alert log."""
        return self.get_alert(current, min, max, header, log=True)

    def __get_limit(self, criticity, stat_name=""):
        """Return the limit value for the alert"""
        # Get the limit for stat + header
        # Exemple: network_wlan0_rx_careful
        try:
            limit = self.limits[stat_name + '_' + criticity]
        except KeyError:
            # Try fallback to plugin default limit
            # Exemple: network_careful
            limit = self.limits[self.plugin_name + '_' + criticity]

        # Return the limit
        return limit

    def __get_limit_action(self, criticity, stat_name=""):
        """Return the action for the alert"""
        # Get the action for stat + header
        # Exemple: network_wlan0_rx_careful_action
        try:
            ret = self.limits[stat_name + '_' + criticity + '_action']
        except KeyError:
            # Try fallback to plugin default limit
            # Exemple: network_careful_action
            ret = self.limits[self.plugin_name + '_' + criticity + '_action']

        # Return the action list
        return ret

    def __get_limit_log(self, stat_name, default_action=False):
        """Return the log tag for the alert"""
        # Get the log tag for stat + header
        # Exemple: network_wlan0_rx_log
        try:
            log_tag = self.limits[stat_name + '_log']
        except KeyError:
            # Try fallback to plugin default log
            # Exemple: network_log
            try:
                log_tag = self.limits[self.plugin_name + '_log']
            except KeyError:
                # By defaukt, log are disabled
                return default_action

        # Return the action list
        return log_tag[0].lower() == 'true'

    def get_conf_value(self, value, header="", plugin_name=None):
        """Return the configuration (header_) value for the current plugin (or the one given by the plugin_name var)"""
        if plugin_name is None:
            plugin_name = self.plugin_name
        if header == "":
            try:
                return self.limits[plugin_name + '_' + value]
            except KeyError:
                return []
        else:
            try:
                return self.limits[plugin_name + '_' + header + '_' + value]
            except KeyError:
                return []

    def is_hide(self, value, header=""):
        """Return True if the value is in the hide configuration list."""
        return value in self.get_conf_value('hide', header=header)

    def has_alias(self, header):
        """Return the alias name for the relative header or None if nonexist"""
        try:
            return self.limits[self.plugin_name + '_' + header + '_' + 'alias'][0]
        except (KeyError, IndexError):
            return None

    def msg_curse(self, args=None, max_width=None):
        """Return default string to display in the curse interface."""
        return [self.curse_add_line(str(self.stats))]

    def get_stats_display(self, args=None, max_width=None):
        """Return a dict with all the information needed to display the stat.

        key     | description
        ----------------------------
        display | Display the stat (True or False)
        msgdict | Message to display (list of dict [{ 'msg': msg, 'decoration': decoration } ... ])
        align   | Message position
        """
        display_curse = False

        if hasattr(self, 'display_curse'):
            display_curse = self.display_curse
        if hasattr(self, 'align'):
            align_curse = self.align

        if max_width is not None:
            ret = {'display': display_curse,
                   'msgdict': self.msg_curse(args, max_width=max_width),
                   'align': align_curse}
        else:
            ret = {'display': display_curse,
                   'msgdict': self.msg_curse(args),
                   'align': align_curse}

        return ret

    def curse_add_line(self, msg, decoration="DEFAULT",
                       optional=False, additional=False,
                       splittable=False):
        """Return a dict with

        Where:
            msg: string
            decoration:
                DEFAULT: no decoration
                UNDERLINE: underline
                BOLD: bold
                TITLE: for stat title
                PROCESS: for process name
                STATUS: for process status
                NICE: for process niceness
                OK: Value is OK and non logged
                OK_LOG: Value is OK and logged
                CAREFUL: Value is CAREFUL and non logged
                CAREFUL_LOG: Value is CAREFUL and logged
                WARNING: Value is WARINING and non logged
                WARNING_LOG: Value is WARINING and logged
                CRITICAL: Value is CRITICAL and non logged
                CRITICAL_LOG: Value is CRITICAL and logged
            optional: True if the stat is optional (display only if space is available)
            additional: True if the stat is additional (display only if space is available after optional)
            spittable: Line can be splitted to fit on the screen (default is not)
        """
        return {'msg': msg, 'decoration': decoration, 'optional': optional, 'additional': additional, 'splittable': splittable}

    def curse_new_line(self):
        """Go to a new line."""
        return self.curse_add_line('\n')

    def set_align(self, align='left'):
        """Set the Curse align"""
        if align in ('left', 'right', 'bottom'):
            self.align = align
        else:
            self.align = 'left'

    def get_align(self):
        """Get the Curse align"""
        return self.align

    def auto_unit(self, number, low_precision=False):
        """Make a nice human-readable string out of number.

        Number of decimal places increases as quantity approaches 1.

        examples:
        CASE: 613421788        RESULT:       585M low_precision:       585M
        CASE: 5307033647       RESULT:      4.94G low_precision:       4.9G
        CASE: 44968414685      RESULT:      41.9G low_precision:      41.9G
        CASE: 838471403472     RESULT:       781G low_precision:       781G
        CASE: 9683209690677    RESULT:      8.81T low_precision:       8.8T
        CASE: 1073741824       RESULT:      1024M low_precision:      1024M
        CASE: 1181116006       RESULT:      1.10G low_precision:       1.1G

        'low_precision=True' returns less decimal places potentially
        sacrificing precision for more readability.
        """
        symbols = ('K', 'M', 'G', 'T', 'P', 'E', 'Z', 'Y')
        prefix = {
            'Y': 1208925819614629174706176,
            'Z': 1180591620717411303424,
            'E': 1152921504606846976,
            'P': 1125899906842624,
            'T': 1099511627776,
            'G': 1073741824,
            'M': 1048576,
            'K': 1024
        }

        for symbol in reversed(symbols):
            value = float(number) / prefix[symbol]
            if value > 1:
                decimal_precision = 0
                if value < 10:
                    decimal_precision = 2
                elif value < 100:
                    decimal_precision = 1
                if low_precision:
                    if symbol in 'MK':
                        decimal_precision = 0
                    else:
                        decimal_precision = min(1, decimal_precision)
                elif symbol in 'K':
                    decimal_precision = 0
                return '{0:.{decimal}f}{symbol}'.format(
                    value, decimal=decimal_precision, symbol=symbol)
        return '{0!s}'.format(number)

    def _log_result_decorator(fct):
        """Log (DEBUG) the result of the function fct"""
        def wrapper(*args, **kw):
            ret = fct(*args, **kw)
            if is_py3:
                logger.debug("%s %s %s return %s" % (args[0].__class__.__name__, args[
                             0].__class__.__module__[len('glances_'):], fct.__name__, ret))
            else:
                logger.debug("%s %s %s return %s" % (args[0].__class__.__name__, args[
                             0].__class__.__module__[len('glances_'):], fct.func_name, ret))
            return ret
        return wrapper

    # Mandatory to call the decorator in childs' classes
    _log_result_decorator = staticmethod(_log_result_decorator)<|MERGE_RESOLUTION|>--- conflicted
+++ resolved
@@ -68,12 +68,9 @@
         # Init the actions
         self.actions = GlancesActions()
 
-<<<<<<< HEAD
-=======
         # Init the views
         self.views = dict()
 
->>>>>>> b025cddf
     def __repr__(self):
         """Return the raw stats."""
         return self.stats
@@ -417,23 +414,15 @@
                 # If the stats are stored in a list of dict (fs plugin for exemple)
                 # Return the dict for the current header
                 try:
-<<<<<<< HEAD
-                    mustache_dict = (item for item in self.stats if item[self.get_key()] == header).next()
-=======
                     mustache_dict = (
                         item for item in self.stats if item[self.get_key()] == header).next()
->>>>>>> b025cddf
                 except StopIteration:
                     mustache_dict = {}
             else:
                 # Use the stats dict
                 mustache_dict = self.stats
-<<<<<<< HEAD
-            self.actions.run(stat_name, ret.lower(), command, mustache_dict=mustache_dict)
-=======
             self.actions.run(
                 stat_name, ret.lower(), command, mustache_dict=mustache_dict)
->>>>>>> b025cddf
 
         # Default is ok
         return ret + log_str
