# -*- coding: utf-8 -*-
#
# This file is part of Glances.
#
# Copyright (C) 2015 Nicolargo <nicolas@nicolargo.com>
#
# Glances is free software; you can redistribute it and/or modify
# it under the terms of the GNU Lesser General Public License as published by
# the Free Software Foundation, either version 3 of the License, or
# (at your option) any later version.
#
# Glances is distributed in the hope that it will be useful,
# but WITHOUT ANY WARRANTY; without even the implied warranty of
# MERCHANTABILITY or FITNESS FOR A PARTICULAR PURPOSE. See the
# GNU Lesser General Public License for more details.
#
# You should have received a copy of the GNU Lesser General Public License
# along with this program. If not, see <http://www.gnu.org/licenses/>.

"""
Help plugin.

Just a stupid plugin to display the help screen.
"""

# Import Glances libs
from glances.core.glances_globals import appname, psutil_version, version
from glances.plugins.glances_plugin import GlancesPlugin


class Plugin(GlancesPlugin):

    """Glances' help plugin."""

    def __init__(self, args=None, config=None):
        """Init the plugin."""
        GlancesPlugin.__init__(self, args=args)

        # Set the config instance
        self.config = config

        # We want to display the stat in the curse interface
        self.display_curse = True
        
        # init data dictionary
        self.view_data = {}
        self.generate_view_data()
        
    def update(self):
        """No stats. It is just a plugin to display the help."""
        pass

    def generate_view_data(self):
        self.view_data['version'] = '{0} {1}'.format(appname.title(), version)
        self.view_data['psutil_version'] = _(" with PSutil {0}").format(psutil_version)

        try:
            self.view_data['configuration_file'] = '{0}: {1}'.format(_("Configuration file"), self.config.get_loaded_config_file())
        except AttributeError:
            pass
        
        msg_col = ' {0:1}  {1:35}'
        msg_col2 = '   {0:1}  {1:35}'
        self.view_data['sort_auto']                         = msg_col.format("a", _("Sort processes automatically"))
        self.view_data['sort_network']                      = msg_col2.format("b", _("Bytes or bits for network I/O"))
        self.view_data['sort_cpu']                          = msg_col.format("c", _("Sort processes by CPU%"))
        self.view_data['show_hide_alert']                   = msg_col2.format("l", _("Show/hide alert logs"))
        
        
        self.view_data['show_mem']                          = msg_col.format("m", _("Sort processes by MEM%"))
        self.view_data['delete_warning_alerts']             = msg_col2.format("w", _("Delete warning alerts"))
        self.view_data['sort_proc']                         = msg_col.format("p", _("Sort processes by name"))
        self.view_data['delete_warning_critical_alerts']    = msg_col2.format("x", _("Delete warning and critical alerts"))
        self.view_data['sort_io']                           = msg_col.format("i", _("Sort processes by I/O rate"))
        self.view_data['percpu']                            = msg_col2.format("1", _("Global CPU or per-CPU stats"))
        self.view_data['sort_cpu_times']                    = msg_col.format("t", _("Sort processes by CPU times"))
        self.view_data['show_hide_help']                    = msg_col2.format("h", _("Show/hide this help screen"))
        self.view_data['show_hide_diskio']                  = msg_col.format("d", _("Show/hide disk I/O stats"))
        self.view_data['view_network_io_combination']       = msg_col2.format("T", _("View network I/O as combination"))
        self.view_data['show_hide_filesystem']              = msg_col.format("f", _("Show/hide filesystem stats"))
        self.view_data['view_cumulative_network']            = msg_col2.format("u", _("View cumulative network I/O"))
        self.view_data['show_hide_network']                 = msg_col.format("n", _("Show/hide network stats"))
        self.view_data['show_hide_filesytem_freespace']     = msg_col2.format("F", _("Show filesystem free space"))
        self.view_data['show_hide_sensors']                 = msg_col.format("s", _("Show/hide sensors stats"))
        self.view_data['generate_graphs']                   = msg_col2.format("g", _("Generate graphs for current history"))
        self.view_data['show_hide_left_sidebar']            = msg_col.format("2", _("Show/hide left sidebar"))
        self.view_data['reset_history']                     = msg_col2.format("r", _("Reset history"))
        self.view_data['enable_disable_process_stats']      = msg_col.format("z", _("Enable/disable processes stats"))
        self.view_data['quit']                              = msg_col2.format("q", _("Quit (Esc and Ctrl-C also work)"))
        self.view_data['enable_disable_top_extends_stats']  = msg_col.format("e", _("Enable/disable top extended stats"))
        self.view_data['enable_disable_short_processname']  = msg_col.format("/", _("Enable/disable short processes name"))
        self.view_data['enable_disable_docker']             = msg_col.format("D", _("Enable/disable Docker stats"))
        self.view_data['edit_pattern_filter']               = '{0}: {1}'.format("ENTER", _("Edit the process filter pattern"))
        
        
    def get_view_data(self, args=None):        
        return self.view_data
    
    def msg_curse(self, args=None):
        """Return the list to display in the curse interface."""
        # Init the return message
        ret = []
        
        # Build the string message
        # Header
        ret.append(self.curse_add_line(self.view_data['version'], "TITLE"))
        ret.append(self.curse_add_line(self.view_data['psutil_version']))
        ret.append(self.curse_new_line())

        # Configuration file path
        if 'configuration_file' in self.view_data:
            ret.append(self.curse_new_line())
            ret.append(self.curse_add_line(self.view_data['configuration_file']))
            ret.append(self.curse_new_line())

        # Keys
        ret.append(self.curse_new_line())
        ret.append(self.curse_add_line(self.view_data['sort_auto']))
        ret.append(self.curse_add_line(self.view_data['sort_network']))
        ret.append(self.curse_new_line())
        ret.append(self.curse_add_line(self.view_data['sort_cpu']))
        ret.append(self.curse_add_line(self.view_data['show_hide_alert']))
        ret.append(self.curse_new_line())
        

        
        ret.append(self.curse_add_line(self.view_data['show_mem']))        
        ret.append(self.curse_add_line(self.view_data['delete_warning_alerts']))
        ret.append(self.curse_new_line())
        ret.append(self.curse_add_line(self.view_data['sort_proc']))
        ret.append(self.curse_add_line(self.view_data['delete_warning_critical_alerts']))
        ret.append(self.curse_new_line())
        ret.append(self.curse_add_line(self.view_data['sort_io']))
        ret.append(self.curse_add_line(self.view_data['percpu']))
        ret.append(self.curse_new_line())
        ret.append(self.curse_add_line(self.view_data['sort_cpu_times']))
        ret.append(self.curse_add_line(self.view_data['show_hide_help']))
        ret.append(self.curse_new_line())
        ret.append(self.curse_add_line(self.view_data['show_hide_diskio']))
        ret.append(self.curse_add_line(self.view_data['view_network_io_combination']))
        ret.append(self.curse_new_line())
        ret.append(self.curse_add_line(self.view_data['show_hide_filesystem']))
        ret.append(self.curse_add_line(self.view_data['view_cumulative_network']))
        ret.append(self.curse_new_line())
        ret.append(self.curse_add_line(self.view_data['show_hide_network']))
        ret.append(self.curse_add_line(self.view_data['show_hide_filesytem_freespace']))
        ret.append(self.curse_new_line())
        ret.append(self.curse_add_line(self.view_data['show_hide_sensors']))
        ret.append(self.curse_add_line(self.view_data['generate_graphs']))
        ret.append(self.curse_new_line())
        ret.append(self.curse_add_line(self.view_data['show_hide_left_sidebar']))
        ret.append(self.curse_add_line(self.view_data['reset_history']))
        ret.append(self.curse_new_line())
        ret.append(self.curse_add_line(self.view_data['enable_disable_process_stats']))
        ret.append(self.curse_add_line(self.view_data['quit']))
        ret.append(self.curse_new_line())
        ret.append(self.curse_add_line(self.view_data['enable_disable_top_extends_stats']))
        ret.append(self.curse_new_line())
        ret.append(self.curse_add_line(self.view_data['enable_disable_short_processname']))
        ret.append(self.curse_new_line())
<<<<<<< HEAD
        
        ret.append(self.curse_add_line(self.view_data['enable_disable_docker']))        
=======
        msg = msg_col.format("D", _("Enable/disable Docker stats"))
        ret.append(self.curse_add_line(msg))
        ret.append(self.curse_new_line())
        msg = msg_col.format("3", _("Enable/disable Quicklook plugin"))
        ret.append(self.curse_add_line(msg))
>>>>>>> 183cbce7


        ret.append(self.curse_new_line())
        ret.append(self.curse_new_line())
        
        ret.append(self.curse_add_line(self.view_data['edit_pattern_filter']))

        # Return the message with decoration
        return ret<|MERGE_RESOLUTION|>--- conflicted
+++ resolved
@@ -41,11 +41,11 @@
 
         # We want to display the stat in the curse interface
         self.display_curse = True
-        
+
         # init data dictionary
         self.view_data = {}
         self.generate_view_data()
-        
+
     def update(self):
         """No stats. It is just a plugin to display the help."""
         pass
@@ -58,15 +58,15 @@
             self.view_data['configuration_file'] = '{0}: {1}'.format(_("Configuration file"), self.config.get_loaded_config_file())
         except AttributeError:
             pass
-        
+
         msg_col = ' {0:1}  {1:35}'
         msg_col2 = '   {0:1}  {1:35}'
         self.view_data['sort_auto']                         = msg_col.format("a", _("Sort processes automatically"))
         self.view_data['sort_network']                      = msg_col2.format("b", _("Bytes or bits for network I/O"))
         self.view_data['sort_cpu']                          = msg_col.format("c", _("Sort processes by CPU%"))
         self.view_data['show_hide_alert']                   = msg_col2.format("l", _("Show/hide alert logs"))
-        
-        
+
+
         self.view_data['show_mem']                          = msg_col.format("m", _("Sort processes by MEM%"))
         self.view_data['delete_warning_alerts']             = msg_col2.format("w", _("Delete warning alerts"))
         self.view_data['sort_proc']                         = msg_col.format("p", _("Sort processes by name"))
@@ -91,16 +91,16 @@
         self.view_data['enable_disable_short_processname']  = msg_col.format("/", _("Enable/disable short processes name"))
         self.view_data['enable_disable_docker']             = msg_col.format("D", _("Enable/disable Docker stats"))
         self.view_data['edit_pattern_filter']               = '{0}: {1}'.format("ENTER", _("Edit the process filter pattern"))
-        
-        
-    def get_view_data(self, args=None):        
+
+
+    def get_view_data(self, args=None):
         return self.view_data
-    
+
     def msg_curse(self, args=None):
         """Return the list to display in the curse interface."""
         # Init the return message
         ret = []
-        
+
         # Build the string message
         # Header
         ret.append(self.curse_add_line(self.view_data['version'], "TITLE"))
@@ -121,10 +121,10 @@
         ret.append(self.curse_add_line(self.view_data['sort_cpu']))
         ret.append(self.curse_add_line(self.view_data['show_hide_alert']))
         ret.append(self.curse_new_line())
-        
 
-        
-        ret.append(self.curse_add_line(self.view_data['show_mem']))        
+
+
+        ret.append(self.curse_add_line(self.view_data['show_mem']))
         ret.append(self.curse_add_line(self.view_data['delete_warning_alerts']))
         ret.append(self.curse_new_line())
         ret.append(self.curse_add_line(self.view_data['sort_proc']))
@@ -158,21 +158,12 @@
         ret.append(self.curse_new_line())
         ret.append(self.curse_add_line(self.view_data['enable_disable_short_processname']))
         ret.append(self.curse_new_line())
-<<<<<<< HEAD
-        
-        ret.append(self.curse_add_line(self.view_data['enable_disable_docker']))        
-=======
-        msg = msg_col.format("D", _("Enable/disable Docker stats"))
-        ret.append(self.curse_add_line(msg))
-        ret.append(self.curse_new_line())
-        msg = msg_col.format("3", _("Enable/disable Quicklook plugin"))
-        ret.append(self.curse_add_line(msg))
->>>>>>> 183cbce7
 
+        ret.append(self.curse_add_line(self.view_data['enable_disable_docker']))
 
         ret.append(self.curse_new_line())
         ret.append(self.curse_new_line())
-        
+
         ret.append(self.curse_add_line(self.view_data['edit_pattern_filter']))
 
         # Return the message with decoration
